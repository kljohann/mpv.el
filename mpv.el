;;; mpv.el --- control mpv for easy note-taking  -*- lexical-binding: t; -*-

;; Copyright (C) 2014-2018  Johann Klähn

;; Author: Johann Klähn <kljohann@gmail.com>
;; URL: https://github.com/kljohann/mpv.el
;; Version: 0.1.0
;; Keywords: tools, multimedia
;; Package-Requires: ((cl-lib "0.5") (emacs "24") (json "1.3") (org "8.0"))

;; This program is free software; you can redistribute it and/or modify
;; it under the terms of the GNU General Public License as published by
;; the Free Software Foundation, either version 3 of the License, or
;; (at your option) any later version.

;; This program is distributed in the hope that it will be useful,
;; but WITHOUT ANY WARRANTY; without even the implied warranty of
;; MERCHANTABILITY or FITNESS FOR A PARTICULAR PURPOSE.  See the
;; GNU General Public License for more details.

;; You should have received a copy of the GNU General Public License
;; along with this program.  If not, see <http://www.gnu.org/licenses/>.

;;; Commentary:

;; This package is a potpourri of helper functions to control a mpv
;; process via its IPC interface.  You might want to add the following
;; to your init file:
;;
;; (org-add-link-type "mpv" #'mpv-play)
;; (defun org-mpv-complete-link (&optional arg)
;;   (replace-regexp-in-string
;;    "file:" "mpv:"
;;    (org-file-complete-link arg)
;;    t t))
;; (add-hook 'org-open-at-point-functions #'mpv-seek-to-position-at-point)

;;; Code:

(require 'cl-lib)
(require 'json)
(require 'org)
(require 'org-timer)
(require 'tq)

(defgroup mpv nil
  "Customization group for mpv."
  :prefix "mpv-"
  :group 'external)

(defcustom mpv-executable "mpv"
  "Name or path to the mpv executable."
  :type 'file
  :group 'mpv)

(defcustom mpv-default-options nil
  "List of default options to be passed to mpv."
  :type '(repeat string)
  :group 'mpv)

(defcustom mpv-speed-step 1.10
  "Scale factor used when adjusting playback speed."
  :type 'number
  :group 'mpv)

(defcustom mpv-volume-step 1.50
  "Scale factor used when adjusting volume."
  :type 'number
  :group 'mpv)

(defcustom mpv-seek-step 5
  "Step size in seconds used when seeking."
  :type 'number
  :group 'mpv)

(defcustom mpv-volume-step 1.10
  "Scale factor used when adjusting volume."
  :type 'number
  :group 'mpv)

(defcustom mpv-on-event-hook nil
  "Hook to run when an event message is received.
The hook will be called with the parsed JSON message as its only an
argument.  See \"List of events\" in the mpv man page."
  :type 'hook
  :group 'mpv)

(defcustom mpv-on-start-hook nil
  "Hook to run when a new mpv process is started.
The hook will be called with the arguments passed to `mpv-start'."
  :type 'hook
  :group 'mpv)

(defcustom mpv-on-exit-hook nil
  "Hook to run when the mpv process dies."
  :type 'hook
  :group 'mpv)

(defvar mpv--process nil)
(defvar mpv--queue nil)

(defun mpv-live-p ()
  "Return non-nil if inferior mpv is running."
  (and mpv--process (eq (process-status mpv--process) 'run)))

(defun mpv-start (&rest args)
  "Start an mpv process with the specified ARGS.

If there already is an mpv process controlled by this Emacs instance,
it will be killed.  Options specified in `mpv-default-options' will be
prepended to ARGS."
  (mpv-kill)
  (let ((socket (make-temp-name
                 (expand-file-name "mpv-" temporary-file-directory))))
    (setq mpv--process
          (apply #'start-process "mpv-player" nil mpv-executable
                 "--no-terminal"
                 (concat "--input-unix-socket=" socket)
                 (append mpv-default-options args)))
    (set-process-query-on-exit-flag mpv--process nil)
    (set-process-sentinel
     mpv--process
     (lambda (process _event)
       (when (memq (process-status process) '(exit signal))
         (mpv-kill)
         (when (file-exists-p socket)
           (with-demoted-errors (delete-file socket)))
         (run-hooks 'mpv-on-exit-hook))))
    (with-timeout
        (0.5 (mpv-kill)
             (error "Failed to connect to mpv"))
      (while (not (file-exists-p socket))
        (sleep-for 0.05)))
    (setq mpv--queue (tq-create
                  (make-network-process :name "mpv-socket"
                                        :family 'local
                                        :service socket)))
    (set-process-filter
     (tq-process mpv--queue)
     (lambda (_proc string)
       (mpv--tq-filter mpv--queue string)))
    (run-hook-with-args 'mpv-on-start-hook args)
    t))

(defun mpv--as-strings (command)
  "Convert COMMAND to a list of strings."
  (mapcar (lambda (arg)
            (if (numberp arg)
                (number-to-string arg)
              arg))
          command))

(defun mpv--enqueue (command fn &optional delay-command)
  "Add COMMAND to the transaction queue.

FN will be called with the corresponding answer.
If DELAY-COMMAND is non-nil, delay sending this question until
the process has finished replying to any previous questions.
This produces more reliable results with some processes.

Note that we do not use the regexp and closure arguments of
`tq-enqueue', see our custom implementation of `tq-process-buffer'
below."
  (when (mpv-live-p)
    (tq-enqueue
     mpv--queue
     (concat (json-encode `((command . ,(mpv--as-strings command)))) "\n")
     "" nil fn delay-command)
    t))

(defun mpv-run-command (command &rest arguments)
  "Send a COMMAND to mpv, passing the remaining ARGUMENTS.
Block while waiting for the response."
  (when (mpv-live-p)
    (let* ((response
            (cl-block mpv-run-command-wait-for-response
              (mpv--enqueue
               (cons command arguments)
               (lambda (response)
                 (cl-return-from mpv-run-command-wait-for-response
                   response)))
              (while (mpv-live-p)
                (sleep-for 0.05))))
           (status (alist-get 'error response))
           (data (alist-get 'data response)))
    (unless (string-equal status "success")
      (error "`%s' failed: %s" command status))
    data)))

(defun mpv--tq-filter (tq string)
  "Append to the queue's buffer and process the new data.

TQ is a transaction queue created by `tq-create'.
STRING is the data fragment received from the process.

This is a verbatim copy of `tq-filter' that uses
`mpv--tq-process-buffer' instead of `tq-process-buffer'."
  (let ((buffer (tq-buffer tq)))
    (when (buffer-live-p buffer)
      (with-current-buffer buffer
        (goto-char (point-max))
        (insert string)
        (mpv--tq-process-buffer tq)))))

(defun mpv--tq-process-buffer (tq)
  "Check TQ's buffer for a JSON response.

Replacement for `tq-process-buffer' that ignores regular expressions
\(answers are always passed to the first handler in the queue) and
passes unsolicited event messages to `mpv-on-event-hook'."
  (goto-char (point-min))
  (skip-chars-forward "^{")
  (let ((answer (ignore-errors (json-read))))
    (when answer
      (delete-region (point-min) (point))
      ;; event messages have form {"event": ...}
      ;; answers have form {"error": ..., "data": ...}
      (cond
       ((assoc 'event answer)
        (run-hook-with-args 'mpv-on-event-hook answer))
       ((not (tq-queue-empty tq))
        (unwind-protect
            (funcall (tq-queue-head-fn tq) answer)
          (tq-queue-pop tq))))
      ;; Recurse to check for further JSON messages.
      (mpv--tq-process-buffer tq))))

;;;###autoload
(defun mpv-play (path)
  "Start an mpv process playing the file at PATH.

You can use this with `org-add-link-type' or `org-file-apps'.
See `mpv-start' if you need to pass further arguments and
`mpv-default-options' for default options."
  (interactive "fFile: ")
  (mpv-start (expand-file-name path)))

;;;###autoload
(defun mpv-kill ()
  "Kill the mpv process."
  (interactive)
  (when mpv--queue
    (tq-close mpv--queue))
  (when (mpv-live-p)
    (kill-process mpv--process))
  (with-timeout
      (0.5 (error "Failed to kill mpv"))
    (while (mpv-live-p)
      (sleep-for 0.05)))
  (setq mpv--process nil)
  (setq mpv--queue nil))

;;;###autoload
(defun mpv-pause ()
  "Pause or unpause playback."
  (interactive)
  (mpv--enqueue '("cycle" "pause") #'ignore))

(defun mpv-get-property (property)
  "Return the value of the given PROPERTY."
  (mpv-run-command "get_property" property))

(defun mpv-set-property (property value)
  "Set the given PROPERTY to VALUE."
  (mpv-run-command "set_property" property value))

(defun mpv-cycle-property (property)
  "Cycle the given PROPERTY."
  (mpv-run-command "cycle" property))

(defun mpv-get-playback-position ()
  "Return the current playback position in seconds."
  (mpv-get-property "playback-time"))

(defun mpv-get-duration ()
  "Return the estimated total duration of the current file in seconds."
  (mpv-get-property "duration"))

;;;###autoload
(defun mpv-insert-playback-position (&optional arg)
  "Insert the current playback position at point.

When called with a non-nil ARG, insert a timer list item like `org-timer-item'."
  (interactive "P")
  (let ((time (mpv-get-playback-position)))
    (funcall
     (if arg #'mpv--position-insert-as-org-item #'insert)
     (org-timer-secs-to-hms (round time)))))

(defun mpv--position-insert-as-org-item (time-string)
  "Insert a description-type item with the playback position TIME-STRING.

See `org-timer-item' which this is based on."
  (cl-letf (((symbol-function 'org-timer)
             (lambda (&optional _restart no-insert)
               (funcall
                (if no-insert #'identity #'insert)
                (concat time-string " ")))))
    (org-timer-item)))

;;;###autoload
(defun mpv-seek-to-position-at-point ()
  "Jump to playback position as inserted by `mpv-insert-playback-position'.

This can be used with the `org-open-at-point-functions' hook."
  (interactive)
  (save-excursion
    (skip-chars-backward ":[:digit:]" (point-at-bol))
    (when (looking-at "[0-9]+:[0-9]\\{2\\}:[0-9]\\{2\\}")
      (let ((secs (org-timer-hms-to-secs (match-string 0))))
        (when (>= secs 0)
          (mpv-seek secs))))))

;;;###autoload
(defun mpv-speed-set (factor)
  "Set playback speed to FACTOR."
  (interactive "nFactor: ")
  (mpv--enqueue `("set" "speed" ,(abs factor)) #'ignore))

;;;###autoload
(defun mpv-speed-increase (steps)
  "Increase playback speed by STEPS factors of `mpv-speed-step'."
  (interactive "p")
  (let ((factor (if (>= steps 0)
                    (* steps mpv-speed-step)
                  (/ 1 (* (- steps) mpv-speed-step)))))
    (mpv--enqueue `("multiply" "speed" ,factor) #'ignore)))

;;;###autoload
(defun mpv-speed-decrease (steps)
  "Decrease playback speed by STEPS factors of `mpv-speed-step'."
  (interactive "p")
  (mpv-speed-increase (- steps)))

;;;###autoload
<<<<<<< HEAD
(defun mpv-volume-increase (steps)
  "Increase volume by STEPS factors of `mpv-volume-step'."
  (interactive "p")
  (let ((factor (* (abs steps)
                   (if (> steps 0)
                       mpv-volume-step
                     (/ 1 mpv-volume-step)))))
=======
(defun mpv-volume-set (factor)
  "Set playback volume to FACTOR."
  (interactive "nFactor: ")
  (mpv--enqueue `("set" "volume" ,(abs factor)) #'ignore))

;;;###autoload
(defun mpv-volume-increase (steps)
  "Increase playback volume by STEPS factors of `mpv-volume-step'."
  (interactive "p")
  (let ((factor (if (>= steps 0)
                    (* steps mpv-volume-step)
                  (/ 1 (* (- steps) mpv-volume-step)))))
>>>>>>> b026ae5b
    (mpv--enqueue `("multiply" "volume" ,factor) #'ignore)))

;;;###autoload
(defun mpv-volume-decrease (steps)
<<<<<<< HEAD
  "Decrease volume by STEPS factors of `mpv-volume-step'."
=======
  "Decrease playback volume by STEPS factors of `mpv-volume-step'."
>>>>>>> b026ae5b
  (interactive "p")
  (mpv-volume-increase (- steps)))

(defun mpv--raw-prefix-to-seconds (arg)
  "Convert raw prefix argument ARG to seconds using `mpv-seek-step'.
Numeric arguments will be treated as seconds, repeated use
\\[universal-argument] will be multiplied with `mpv-seek-step'."
  (if (numberp arg)
      arg
    (* mpv-seek-step
       (cl-signum (or (car arg) 1))
       (log (abs (or (car arg) 4)) 4))))

;;;###autoload
(defun mpv-seek (seconds)
  "Seek to the given (absolute) time in SECONDS.
A negative value is interpreted relative to the end of the file."
  (interactive "nPosition in seconds: ")
  (mpv--enqueue `("seek" ,seconds "absolute") #'ignore))

;;;###autoload
(defun mpv-seek-forward (arg)
  "Seek forward ARG seconds.
If ARG is numeric, it is used as the number of seconds.  Else each use
of \\[universal-argument] will add another `mpv-seek-step' seconds."
  (interactive "P")
  (mpv--enqueue `("seek" ,(mpv--raw-prefix-to-seconds arg) "relative") #'ignore))

;;;###autoload
(defun mpv-seek-backward (arg)
  "Seek backward ARG seconds.
If ARG is numeric, it is used as the number of seconds.  Else each use
of \\[universal-argument] will add another `mpv-seek-step' seconds."
  (interactive "P")
  (mpv-seek-forward (- (mpv--raw-prefix-to-seconds arg))))

;;;###autoload
(defun mpv-revert-seek ()
  "Undo the previous seek command."
  (interactive)
  (mpv--enqueue '("revert-seek") #'ignore))

;;;###autoload
(defun mpv-playlist-next ()
  "Go to the next entry on the playlist."
  (interactive)
  (mpv--enqueue '("playlist-next" "weak") #'ignore))

;;;###autoload
(defun mpv-playlist-prev ()
  "Go to the previous entry on the playlist."
  (interactive)
  (mpv--enqueue '("playlist-prev" "weak") #'ignore))

;;;###autoload
(defun mpv-version ()
  "Return the mpv version string.
When called interactively, also show a more verbose version in
the echo area."
  (interactive)
  (let ((version (cadr (split-string (car (process-lines mpv-executable "--version"))))))
    (prog1 version
      (if (called-interactively-p 'interactive)
	  (message "mpv %s" version)))))

(provide 'mpv)
;;; mpv.el ends here<|MERGE_RESOLUTION|>--- conflicted
+++ resolved
@@ -333,15 +333,6 @@
   (mpv-speed-increase (- steps)))
 
 ;;;###autoload
-<<<<<<< HEAD
-(defun mpv-volume-increase (steps)
-  "Increase volume by STEPS factors of `mpv-volume-step'."
-  (interactive "p")
-  (let ((factor (* (abs steps)
-                   (if (> steps 0)
-                       mpv-volume-step
-                     (/ 1 mpv-volume-step)))))
-=======
 (defun mpv-volume-set (factor)
   "Set playback volume to FACTOR."
   (interactive "nFactor: ")
@@ -354,16 +345,11 @@
   (let ((factor (if (>= steps 0)
                     (* steps mpv-volume-step)
                   (/ 1 (* (- steps) mpv-volume-step)))))
->>>>>>> b026ae5b
     (mpv--enqueue `("multiply" "volume" ,factor) #'ignore)))
 
 ;;;###autoload
 (defun mpv-volume-decrease (steps)
-<<<<<<< HEAD
-  "Decrease volume by STEPS factors of `mpv-volume-step'."
-=======
   "Decrease playback volume by STEPS factors of `mpv-volume-step'."
->>>>>>> b026ae5b
   (interactive "p")
   (mpv-volume-increase (- steps)))
 
